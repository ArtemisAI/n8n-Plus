{
    "name": "n8n-nodes-base",
    "version": "0.39.0",
    "description": "Base nodes of n8n",
    "license": "SEE LICENSE IN LICENSE.md",
    "homepage": "https://n8n.io",
    "author": {
        "name": "Jan Oberhauser",
        "email": "jan@n8n.io"
    },
    "repository": {
        "type": "git",
        "url": "git+https://github.com/n8n-io/n8n.git"
    },
    "main": "dist/src/index",
    "types": "dist/src/index.d.ts",
    "scripts": {
        "dev": "npm run watch",
        "build": "tsc && gulp",
        "tslint": "tslint -p tsconfig.json -c tslint.json",
        "watch": "tsc --watch",
        "test": "jest"
    },
    "files": [
        "dist"
    ],
    "n8n": {
        "credentials": [
            "dist/credentials/ActiveCampaignApi.credentials.js",
            "dist/credentials/AirtableApi.credentials.js",
            "dist/credentials/Amqp.credentials.js",
            "dist/credentials/AsanaApi.credentials.js",
            "dist/credentials/Aws.credentials.js",
            "dist/credentials/BitbucketApi.credentials.js",
            "dist/credentials/ChargebeeApi.credentials.js",
            "dist/credentials/CodaApi.credentials.js",
            "dist/credentials/DropboxApi.credentials.js",
            "dist/credentials/EventbriteApi.credentials.js",
            "dist/credentials/FreshdeskApi.credentials.js",
            "dist/credentials/FileMaker.credentials.js",
            "dist/credentials/FlowApi.credentials.js",
            "dist/credentials/GithubApi.credentials.js",
            "dist/credentials/GithubOAuth2Api.credentials.js",
            "dist/credentials/GitlabApi.credentials.js",
			"dist/credentials/GoogleApi.credentials.js",
<<<<<<< HEAD
			"dist/credentials/HelpScoutOAuth2Api.credentials.js",
=======
			"dist/credentials/GoogleOAuth2Api.credentials.js",
>>>>>>> 7c781273
            "dist/credentials/HttpBasicAuth.credentials.js",
            "dist/credentials/HttpDigestAuth.credentials.js",
            "dist/credentials/HttpHeaderAuth.credentials.js",
            "dist/credentials/HubspotApi.credentials.js",
            "dist/credentials/Imap.credentials.js",
            "dist/credentials/IntercomApi.credentials.js",
            "dist/credentials/JiraSoftwareCloudApi.credentials.js",
            "dist/credentials/LinkFishApi.credentials.js",
            "dist/credentials/MailchimpApi.credentials.js",
            "dist/credentials/MailgunApi.credentials.js",
            "dist/credentials/MandrillApi.credentials.js",
            "dist/credentials/MattermostApi.credentials.js",
            "dist/credentials/MongoDb.credentials.js",
            "dist/credentials/MySql.credentials.js",
            "dist/credentials/NextCloudApi.credentials.js",
            "dist/credentials/OpenWeatherMapApi.credentials.js",
            "dist/credentials/OAuth2Api.credentials.js",
            "dist/credentials/PipedriveApi.credentials.js",
            "dist/credentials/Postgres.credentials.js",
            "dist/credentials/PayPalApi.credentials.js",
            "dist/credentials/Redis.credentials.js",
            "dist/credentials/RocketchatApi.credentials.js",
            "dist/credentials/ShopifyApi.credentials.js",
            "dist/credentials/SalesforceOAuth2Api.credentials.js",
            "dist/credentials/SlackApi.credentials.js",
            "dist/credentials/SlackOAuth2Api.credentials.js",
            "dist/credentials/Smtp.credentials.js",
            "dist/credentials/StripeApi.credentials.js",
            "dist/credentials/TelegramApi.credentials.js",
            "dist/credentials/TodoistApi.credentials.js",
            "dist/credentials/TrelloApi.credentials.js",
            "dist/credentials/TwilioApi.credentials.js",
            "dist/credentials/TypeformApi.credentials.js",
            "dist/credentials/MandrillApi.credentials.js",
            "dist/credentials/TodoistApi.credentials.js",
            "dist/credentials/TypeformApi.credentials.js",
            "dist/credentials/TogglApi.credentials.js",
            "dist/credentials/VeroApi.credentials.js",
			"dist/credentials/WordpressApi.credentials.js",
			"dist/credentials/ZohoOAuth2Api.credentials.js"
        ],
        "nodes": [
            "dist/nodes/ActiveCampaign/ActiveCampaign.node.js",
            "dist/nodes/Airtable/Airtable.node.js",
            "dist/nodes/Amqp/Amqp.node.js",
            "dist/nodes/Amqp/AmqpTrigger.node.js",
            "dist/nodes/Asana/Asana.node.js",
            "dist/nodes/Asana/AsanaTrigger.node.js",
            "dist/nodes/Aws/AwsLambda.node.js",
            "dist/nodes/Aws/AwsSns.node.js",
            "dist/nodes/Bitbucket/BitbucketTrigger.node.js",
            "dist/nodes/Chargebee/Chargebee.node.js",
            "dist/nodes/Chargebee/ChargebeeTrigger.node.js",
            "dist/nodes/Cron.node.js",
            "dist/nodes/Coda/Coda.node.js",
            "dist/nodes/Dropbox/Dropbox.node.js",
            "dist/nodes/Discord/Discord.node.js",
            "dist/nodes/EditImage.node.js",
            "dist/nodes/EmailReadImap.node.js",
            "dist/nodes/EmailSend.node.js",
            "dist/nodes/ErrorTrigger.node.js",
            "dist/nodes/ExecuteCommand.node.js",
            "dist/nodes/ExecuteWorkflow.node.js",
            "dist/nodes/Eventbrite/EventbriteTrigger.node.js",
            "dist/nodes/FileMaker/FileMaker.node.js",
            "dist/nodes/Freshdesk/Freshdesk.node.js",
            "dist/nodes/Flow/Flow.node.js",
            "dist/nodes/Flow/FlowTrigger.node.js",
            "dist/nodes/Function.node.js",
            "dist/nodes/FunctionItem.node.js",
            "dist/nodes/Github/Github.node.js",
            "dist/nodes/Github/GithubTrigger.node.js",
            "dist/nodes/Gitlab/Gitlab.node.js",
			"dist/nodes/Gitlab/GitlabTrigger.node.js",
			"dist/nodes/Google/GoogleCalendar.node.js",
            "dist/nodes/Google/GoogleDrive.node.js",
            "dist/nodes/Google/GoogleSheets.node.js",
			"dist/nodes/GraphQL/GraphQL.node.js",
			"dist/nodes/HelpScout/HelpScout.node.js",
			"dist/nodes/HelpScout/HelpScoutTrigger.node.js",
            "dist/nodes/HtmlExtract/HtmlExtract.node.js",
            "dist/nodes/HttpRequest.node.js",
            "dist/nodes/Hubspot/Hubspot.node.js",
            "dist/nodes/If.node.js",
            "dist/nodes/Interval.node.js",
            "dist/nodes/Intercom/Intercom.node.js",
            "dist/nodes/Jira/JiraSoftwareCloud.node.js",
            "dist/nodes/LinkFish/LinkFish.node.js",
            "dist/nodes/Mailchimp/Mailchimp.node.js",
            "dist/nodes/Mailchimp/MailchimpTrigger.node.js",
            "dist/nodes/Mailgun/Mailgun.node.js",
            "dist/nodes/Mandrill/Mandrill.node.js",
            "dist/nodes/Mattermost/Mattermost.node.js",
            "dist/nodes/Merge.node.js",
            "dist/nodes/MoveBinaryData.node.js",
            "dist/nodes/MongoDb/MongoDb.node.js",
            "dist/nodes/MySql/MySql.node.js",
            "dist/nodes/NextCloud/NextCloud.node.js",
            "dist/nodes/Mandrill/Mandrill.node.js",
            "dist/nodes/NoOp.node.js",
            "dist/nodes/OpenWeatherMap.node.js",
            "dist/nodes/OAuth.node.js",
            "dist/nodes/Pipedrive/Pipedrive.node.js",
            "dist/nodes/Pipedrive/PipedriveTrigger.node.js",
            "dist/nodes/Postgres/Postgres.node.js",
            "dist/nodes/PayPal/PayPal.node.js",
            "dist/nodes/PayPal/PayPalTrigger.node.js",
            "dist/nodes/Rocketchat/Rocketchat.node.js",
            "dist/nodes/ReadBinaryFile.node.js",
            "dist/nodes/ReadBinaryFiles.node.js",
            "dist/nodes/Redis/Redis.node.js",
            "dist/nodes/ReadPdf.node.js",
            "dist/nodes/RenameKeys.node.js",
            "dist/nodes/RssFeedRead.node.js",
            "dist/nodes/Salesforce/Salesforce.node.js",
            "dist/nodes/Set.node.js",
            "dist/nodes/SseTrigger.node.js",
            "dist/nodes/SplitInBatches.node.js",
            "dist/nodes/Slack/Slack.node.js",
            "dist/nodes/SpreadsheetFile.node.js",
            "dist/nodes/Start.node.js",
            "dist/nodes/Stripe/StripeTrigger.node.js",
            "dist/nodes/Shopify/ShopifyTrigger.node.js",
            "dist/nodes/Switch.node.js",
            "dist/nodes/Telegram/Telegram.node.js",
            "dist/nodes/Telegram/TelegramTrigger.node.js",
            "dist/nodes/Todoist/Todoist.node.js",
            "dist/nodes/Trello/Trello.node.js",
            "dist/nodes/Trello/TrelloTrigger.node.js",
            "dist/nodes/Twilio/Twilio.node.js",
            "dist/nodes/Typeform/TypeformTrigger.node.js",
            "dist/nodes/Toggl/TogglTrigger.node.js",
            "dist/nodes/Vero/Vero.node.js",
            "dist/nodes/WriteBinaryFile.node.js",
            "dist/nodes/Webhook.node.js",
            "dist/nodes/Wordpress/Wordpress.node.js",
			"dist/nodes/Xml.node.js",
			"dist/nodes/Zoho/ZohoCrm.node.js"
        ]
    },
    "devDependencies": {
        "@types/aws4": "^1.5.1",
        "@types/basic-auth": "^1.1.2",
        "@types/cheerio": "^0.22.15",
        "@types/cron": "^1.6.1",
        "@types/eventsource": "^1.1.2",
        "@types/express": "^4.16.1",
        "@types/gm": "^1.18.2",
        "@types/imap-simple": "^4.2.0",
        "@types/jest": "^24.0.18",
		"@types/lodash.set": "^4.3.6",
		"@types/moment-timezone": "^0.5.12",
        "@types/mongodb": "^3.3.6",
        "@types/node": "^10.10.1",
        "@types/nodemailer": "^4.6.5",
        "@types/redis": "^2.8.11",
        "@types/request-promise-native": "~1.0.15",
        "@types/xml2js": "^0.4.3",
        "gulp": "^4.0.0",
        "jest": "^24.9.0",
        "n8n-workflow": "~0.20.0",
        "ts-jest": "^24.0.2",
        "tslint": "^5.17.0",
        "typescript": "~3.7.4"
    },
    "dependencies": {
        "aws4": "^1.8.0",
        "basic-auth": "^2.0.1",
        "cheerio": "^1.0.0-rc.3",
        "cron": "^1.7.2",
        "eventsource": "^1.0.7",
        "glob-promise": "^3.4.0",
        "gm": "^1.23.1",
        "googleapis": "^46.0.0",
        "imap-simple": "^4.3.0",
        "lodash.get": "^4.4.2",
        "lodash.set": "^4.3.2",
		"lodash.unset": "^4.5.2",
		"moment-timezone": "0.5.28",
        "mongodb": "^3.3.2",
        "mysql2": "^2.0.1",
        "n8n-core": "~0.20.0",
        "nodemailer": "^5.1.1",
        "pdf-parse": "^1.1.1",
        "pg-promise": "^9.0.3",
        "redis": "^2.8.0",
        "rhea": "^1.0.11",
        "rss-parser": "^3.7.0",
        "vm2": "^3.6.10",
        "xlsx": "^0.14.3",
        "xml2js": "^0.4.22"
    },
    "jest": {
        "transform": {
            "^.+\\.tsx?$": "ts-jest"
        },
        "testURL": "http://localhost/",
        "testRegex": "(/__tests__/.*|(\\.|/)(test|spec))\\.(jsx?|tsx?)$",
        "testPathIgnorePatterns": [
            "/dist/",
            "/node_modules/"
        ],
        "moduleFileExtensions": [
            "ts",
            "tsx",
            "js",
            "json"
        ]
    }
}<|MERGE_RESOLUTION|>--- conflicted
+++ resolved
@@ -42,12 +42,9 @@
             "dist/credentials/GithubApi.credentials.js",
             "dist/credentials/GithubOAuth2Api.credentials.js",
             "dist/credentials/GitlabApi.credentials.js",
-			"dist/credentials/GoogleApi.credentials.js",
-<<<<<<< HEAD
-			"dist/credentials/HelpScoutOAuth2Api.credentials.js",
-=======
-			"dist/credentials/GoogleOAuth2Api.credentials.js",
->>>>>>> 7c781273
+			      "dist/credentials/GoogleApi.credentials.js",
+			      "dist/credentials/HelpScoutOAuth2Api.credentials.js",
+			      "dist/credentials/GoogleOAuth2Api.credentials.js",
             "dist/credentials/HttpBasicAuth.credentials.js",
             "dist/credentials/HttpDigestAuth.credentials.js",
             "dist/credentials/HttpHeaderAuth.credentials.js",
